--- conflicted
+++ resolved
@@ -1,5 +1,4 @@
 # color-calibration
-<<<<<<< HEAD
 This package provides color calibration for images with segmented color calibration cards to make colors internally consistent across the dataset despite variations in lighting conditions.
 
 It relies on:
@@ -8,18 +7,10 @@
 And produces:
 - Matched histograms for each segmented color card in the target images, applying each calibration to its respective image.
 
-=======
-Provides python tools for calibrating image colors containing color cards.
-
-This repository is under development and may change at any time.
-
->>>>>>> 4c5e1af3
-
 ### Installation
 To install in development mode, create and activate a virtual environment, and install this package using:
 ```bash
 pip install -e .[dev]
-<<<<<<< HEAD
 ```
 
 To use in your environment, install directly from GitHub with HTTPS:
@@ -84,27 +75,4 @@
         - `ref_full_image_<img-name>.png`
         - `trans_tgt_color_card_<img-name>.png`
         - `trans_tgt_full_image_<img-name>.png`
-    - `histograms/` with a directory structure matching the `--dataset-dir` input dataset. The histograms saved as `hist_<img-name>.html` will show the RGB histograms for the reference color card and the target color card before and after transformation for each image. These may be used to interactively inspect the effect of the color calibration on the images.
-=======
-```
-
-To test as part of another project, install directly from GitHub:
-```bash
-pip install git+https://github.com/Imageomics/color-calibration
-```
-
-### Usage
-This package requires cropped color cards from reference and target images. The color cards must be in the same orientation (portrait or landscape).
-
-To calibrate an image containing a color card:
-```python
-from color_calibration import match_histograms
-import cv2
-
-ref_card = cv2.imread('path/to/reference/color/card')
-tgt_card = cv2.imread('path/to/target/color/card')
-tgt_image = cv2.imread('path/to/target/image')
-
-calibrated_image = match_histograms(ref_card, tgt_card, tgt_image)
-```
->>>>>>> 4c5e1af3
+    - `histograms/` with a directory structure matching the `--dataset-dir` input dataset. The histograms saved as `hist_<img-name>.html` will show the RGB histograms for the reference color card and the target color card before and after transformation for each image. These may be used to interactively inspect the effect of the color calibration on the images.